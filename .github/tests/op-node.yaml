optimism_package:
  participants:
    - el_type: op-geth
      cl_type: op-node
    - el_type: op-reth
      cl_type: op-node
    - el_type: op-erigon
      cl_type: op-node
    - el_type: op-nethermind
<<<<<<< HEAD
      cl_type: op-node
ethereum_package:
  participants:
    - el_type: geth
    - el_type: reth
  network_params:
    preset: minimal
  additional_services: []
=======
      cl_type: op-node
>>>>>>> ceaa9a94
<|MERGE_RESOLUTION|>--- conflicted
+++ resolved
@@ -7,15 +7,4 @@
     - el_type: op-erigon
       cl_type: op-node
     - el_type: op-nethermind
-<<<<<<< HEAD
-      cl_type: op-node
-ethereum_package:
-  participants:
-    - el_type: geth
-    - el_type: reth
-  network_params:
-    preset: minimal
-  additional_services: []
-=======
-      cl_type: op-node
->>>>>>> ceaa9a94
+      cl_type: op-node