--- conflicted
+++ resolved
@@ -4,16 +4,4 @@
       network_id: '3151909'
   - network_params:
       name: op-rollup-two
-<<<<<<< HEAD
-      network_id: '3151910'
-    additional_services: []
-ethereum_package:
-  participants:
-    - el_type: geth
-    - el_type: reth
-  network_params:
-    preset: minimal
-  additional_services: []
-=======
-      network_id: '3151910'
->>>>>>> ceaa9a94
+      network_id: '3151910'