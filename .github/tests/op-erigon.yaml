optimism_package:
  participants:
    - el_type: op-erigon
<<<<<<< HEAD
      cl_type: op-node
    - el_type: op-erigon
      cl_type: magi
ethereum_package:
  participants:
    - el_type: geth
    - el_type: reth
  network_params:
    preset: minimal
  additional_services: []
=======
      cl_type: op-node
>>>>>>> ceaa9a94
<|MERGE_RESOLUTION|>--- conflicted
+++ resolved
@@ -1,17 +1,6 @@
 optimism_package:
   participants:
     - el_type: op-erigon
-<<<<<<< HEAD
       cl_type: op-node
     - el_type: op-erigon
       cl_type: magi
-ethereum_package:
-  participants:
-    - el_type: geth
-    - el_type: reth
-  network_params:
-    preset: minimal
-  additional_services: []
-=======
-      cl_type: op-node
->>>>>>> ceaa9a94
