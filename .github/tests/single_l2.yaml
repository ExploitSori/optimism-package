--- conflicted
+++ resolved
@@ -1,14 +1,3 @@
 optimism_package:
   participants:
-<<<<<<< HEAD
-    - count: 2
-ethereum_package:
-  participants:
-    - el_type: geth
-    - el_type: reth
-  network_params:
-    preset: minimal
-  additional_services: []
-=======
-    - count: 2
->>>>>>> ceaa9a94
+    - count: 2