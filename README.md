--- conflicted
+++ resolved
@@ -64,84 +64,6 @@
         # op-besu
       - el_type: op-geth
 
-<<<<<<< HEAD
-      # The Docker image that should be used for the EL client; leave blank to use the default for the client type
-      # Defaults by client:
-      # - op-geth: us-docker.pkg.dev/oplabs-tools-artifacts/images/op-geth:latest
-      # - op-reth: parithoshj/op-reth:latest
-      # - op-erigon: testinprod/op-erigon:latest
-      # - op-nethermind: nethermindeth/nethermind:op-c482d56
-      # - op-besu: ghcr.io/optimism-java/op-besu:latest
-      el_image: ""
-
-    # CL(Consensus Layer) Specific flags
-      # The type of CL client that should be started
-      # Valid values are:
-      # op-node
-      # hildr
-      # magi
-      cl_type: op-node
-
-      # The Docker image that should be used for the CL client; leave blank to use the default for the client type
-      # Defaults by client:
-      # - op-node: us-docker.pkg.dev/oplabs-tools-artifacts/images/op-node:develop
-      # - hildr: ghcr.io/optimism-java/hildr:latest
-      # - magi: a16zcrypto/magi:latest
-      cl_image: ""
-
-      # Count of nodes to spin up for this participant
-      # Default to 1
-      count: 1
-
-  # Default configuration parameters for the network
-  network_params:
-    # Network name, used to enable syncing of alternative networks
-    # Defaults to "kurtosis"
-    network: "kurtosis"
-
-    # The network ID of the network.
-    # Must be unique for each network (if you run multiple networks)
-    # Defaults to "2151908"
-    network_id: "2151908"
-
-    # Seconds per slots
-    seconds_per_slot: 2
-
-    # Name of your rollup.
-    # Must be unique for each rollup (if you run multiple rollups)
-    # Defaults to "op-kurtosis"
-    name: "op-kurtosis"
-
-    # Triggering future forks in the network
-    # Fjord fork
-    # Defaults to 0 (genesis activation) - decimal value
-    # Offset is in seconds
-    fjord_time_offset: 0
-
-    # Granite fork
-    # Defaults to None - not activated - decimal value
-    # Offset is in seconds
-    granite_time_offset: ""
-
-    # Holocene fork
-    # Defaults to None - not activated - decimal value
-    # Offset is in seconds
-    holocene_time_offset: ""
-
-    # Interop fork
-    # Defaults to None - not activated - decimal value
-    # Offset is in seconds
-    interop_time_offset: ""
-
-
-  # Additional services to run alongside the network
-  # Defaults to []
-  # Available services:
-  # - blockscout
-  additional_services: []
-
-  # L2 contract deployer configuration
-=======
         # The Docker image that should be used for the EL client; leave blank to use the default for the client type
         # Defaults by client:
         # - op-geth: us-docker.pkg.dev/oplabs-tools-artifacts/images/op-geth:latest
@@ -156,12 +78,14 @@
         # Valid values are:
         # op-node
         # hildr
+        # magi
         cl_type: op-node
 
         # The Docker image that should be used for the CL client; leave blank to use the default for the client type
         # Defaults by client:
         # - op-node: us-docker.pkg.dev/oplabs-tools-artifacts/images/op-node:develop
         # - hildr: ghcr.io/optimism-java/hildr:latest
+        # - magi: a16zcrypto/magi:latest
         cl_image: ""
 
         # Count of nodes to spin up for this participant
@@ -216,7 +140,6 @@
       additional_services: []
 
   # L2 contract deployer configuration - used for all L2 networks
->>>>>>> eb59380f
   # The docker image that should be used for the L2 contract deployer
   op_contract_deployer_params:
     image: mslipper/op-deployer:latest
