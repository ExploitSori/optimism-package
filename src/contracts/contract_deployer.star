--- conflicted
+++ resolved
@@ -96,18 +96,9 @@
         run=" && ".join(apply_cmds),
     )
 
-<<<<<<< HEAD
-    l1_deposit_start_block = plan.run_sh(
-        name="read-l1-deposit-start-block",
-        description="Getting l1 deposit start block",
-        image="badouralix/curl-jq",
-        run="jq -r .genesis.l1.number  /network-configs/rollup.json | tr -d '\n'",
-        files={"/network-configs": op_genesis.files_artifacts[0]},
-=======
     fund_script_artifact = plan.upload_files(
         src=FUND_SCRIPT_FILEPATH,
         name="op-deployer-fund-script",
->>>>>>> eb59380f
     )
 
     collect_fund = plan.run_sh(
