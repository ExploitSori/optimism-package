constants = import_module(
    "github.com/ethpandaops/ethereum-package/src/package_io/constants.star"
)
shared_utils = import_module(
    "github.com/ethpandaops/ethereum-package/src/shared_utils/shared_utils.star"
)
# EL
op_geth = import_module("./el/op-geth/op_geth_launcher.star")
op_reth = import_module("./el/op-reth/op_reth_launcher.star")
op_erigon = import_module("./el/op-erigon/op_erigon_launcher.star")
op_nethermind = import_module("./el/op-nethermind/op_nethermind_launcher.star")
# CL
op_node = import_module("./cl/op-node/op_node_launcher.star")
<<<<<<< HEAD
magi = import_module("./cl/magi/magi_launcher.star")
=======
hildr = import_module("./cl/hildr/hildr_launcher.star")
>>>>>>> e1ce08ee


def launch(
    plan,
    jwt_file,
    network_params,
    el_cl_data,
    participants,
    num_participants,
    l1_config_env_vars,
    gs_sequencer_private_key,
    l2_services_suffix,
):
    el_launchers = {
        "op-geth": {
            "launcher": op_geth.new_op_geth_launcher(
                el_cl_data,
                jwt_file,
                network_params.network,
                network_params.network_id,
            ),
            "launch_method": op_geth.launch,
        },
        "op-reth": {
            "launcher": op_reth.new_op_reth_launcher(
                el_cl_data,
                jwt_file,
                network_params.network,
                network_params.network_id,
            ),
            "launch_method": op_reth.launch,
        },
        "op-erigon": {
            "launcher": op_erigon.new_op_erigon_launcher(
                el_cl_data,
                jwt_file,
                network_params.network,
                network_params.network_id,
            ),
            "launch_method": op_erigon.launch,
        },
        "op-nethermind": {
            "launcher": op_nethermind.new_nethermind_launcher(
                el_cl_data,
                jwt_file,
                network_params.network,
                network_params.network_id,
            ),
            "launch_method": op_nethermind.launch,
        },
    }

    cl_launchers = {
        "op-node": {
            "launcher": op_node.new_op_node_launcher(
                el_cl_data, jwt_file, network_params
            ),
            "launch_method": op_node.launch,
        },
<<<<<<< HEAD
        "magi": {
            "launcher": magi.new_magi_launcher(el_cl_data, jwt_file, network_params),
            "launch_method": magi.launch,
=======
        "hildr": {
            "launcher": hildr.new_hildr_launcher(el_cl_data, jwt_file, network_params),
            "launch_method": hildr.launch,
>>>>>>> e1ce08ee
        },
    }

    all_cl_contexts = []
    all_el_contexts = []
    sequencer_enabled = True
    for index, participant in enumerate(participants):
        cl_type = participant.cl_type
        el_type = participant.el_type

        if el_type not in el_launchers:
            fail(
                "Unsupported launcher '{0}', need one of '{1}'".format(
                    el_type, ",".join(el_launchers.keys())
                )
            )
        if cl_type not in cl_launchers:
            fail(
                "Unsupported launcher '{0}', need one of '{1}'".format(
                    cl_type, ",".join(cl_launchers.keys())
                )
            )

        el_launcher, el_launch_method = (
            el_launchers[el_type]["launcher"],
            el_launchers[el_type]["launch_method"],
        )

        cl_launcher, cl_launch_method = (
            cl_launchers[cl_type]["launcher"],
            cl_launchers[cl_type]["launch_method"],
        )

        # Zero-pad the index using the calculated zfill value
        index_str = shared_utils.zfill_custom(index + 1, len(str(len(participants))))

        el_service_name = "op-el-{0}-{1}-{2}{3}".format(
            index_str, el_type, cl_type, l2_services_suffix
        )
        cl_service_name = "op-cl-{0}-{1}-{2}{3}".format(
            index_str, cl_type, el_type, l2_services_suffix
        )

        el_context = el_launch_method(
            plan,
            el_launcher,
            el_service_name,
            participant.el_image,
            all_el_contexts,
            sequencer_enabled,
            all_cl_contexts[0]
            if len(all_cl_contexts) > 0
            else None,  # sequencer context
        )

        cl_context = cl_launch_method(
            plan,
            cl_launcher,
            cl_service_name,
            participant.cl_image,
            el_context,
            all_cl_contexts,
            l1_config_env_vars,
            gs_sequencer_private_key,
            sequencer_enabled,
        )

        sequencer_enabled = False

        all_el_contexts.append(el_context)
        all_cl_contexts.append(cl_context)

    plan.print("Successfully added {0} EL/CL participants".format(num_participants))
    return all_el_contexts, all_cl_contexts<|MERGE_RESOLUTION|>--- conflicted
+++ resolved
@@ -11,11 +11,8 @@
 op_nethermind = import_module("./el/op-nethermind/op_nethermind_launcher.star")
 # CL
 op_node = import_module("./cl/op-node/op_node_launcher.star")
-<<<<<<< HEAD
+hildr = import_module("./cl/hildr/hildr_launcher.star")
 magi = import_module("./cl/magi/magi_launcher.star")
-=======
-hildr = import_module("./cl/hildr/hildr_launcher.star")
->>>>>>> e1ce08ee
 
 
 def launch(
@@ -75,15 +72,12 @@
             ),
             "launch_method": op_node.launch,
         },
-<<<<<<< HEAD
-        "magi": {
-            "launcher": magi.new_magi_launcher(el_cl_data, jwt_file, network_params),
-            "launch_method": magi.launch,
-=======
         "hildr": {
             "launcher": hildr.new_hildr_launcher(el_cl_data, jwt_file, network_params),
             "launch_method": hildr.launch,
->>>>>>> e1ce08ee
+         "magi": {
+            "launcher": magi.new_magi_launcher(el_cl_data, jwt_file, network_params),
+            "launch_method": magi.launch,
         },
     }
 
